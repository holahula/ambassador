from typing import Any, ClassVar, Dict, List, Optional, TYPE_CHECKING

# import json
from ambassador.ir.irfilter import IRFilter

from ..config import Config

from .irresource import IRResource
from .irhttpmapping import IRHTTPMapping
from .irtls import IRAmbassadorTLS
from .irtlscontext import IRTLSContext
from .ircors import IRCORS
from .irbuffer import IRBuffer
from .irfilter import IRFilter

if TYPE_CHECKING:
    from .ir import IR


class IRAmbassador (IRResource):
    AModTransparentKeys: ClassVar = [
        'admin_port',
        'auth_enabled',
        'default_label_domain',
        'default_labels',
        'diag_port',
        'diagnostics',
        'enable_ipv6',
        'enable_ipv4',
        'liveness_probe',
        'readiness_probe',
        'service_port',
        'statsd',
        'use_proxy_proto',
        'use_remote_address',
        'x_forwarded_proto_redirect'
    ]

    service_port: int
    diag_port: int

    # Set up the default probes and such.
    default_liveness_probe: ClassVar[Dict[str, str]] = {
        "prefix": "/ambassador/v0/check_alive",
        "rewrite": "/ambassador/v0/check_alive",
    }

    default_readiness_probe: ClassVar[Dict[str, str]] = {
        "prefix": "/ambassador/v0/check_ready",
        "rewrite": "/ambassador/v0/check_ready",
    }

    default_diagnostics: ClassVar[Dict[str, str]] = {
        "prefix": "/ambassador/v0/",
        "rewrite": "/ambassador/v0/",
    }

    def __init__(self, ir: 'IR', aconf: Config,
                 rkey: str="ir.ambassador",
                 kind: str="IRAmbassador",
                 name: str="ir.ambassador",
                 use_remote_address: bool=True,
                 **kwargs) -> None:
        # print("IRAmbassador __init__ (%s %s %s)" % (kind, name, kwargs))

        super().__init__(
            ir=ir, aconf=aconf, rkey=rkey, kind=kind, name=name,
            service_port=80,
            admin_port=8001,
            diag_port=8877,
            auth_enabled=None,
            enable_ipv6=False,
            enable_ipv4=True,
            liveness_probe={"enabled": True},
            readiness_probe={"enabled": True},
            diagnostics={"enabled": True},
            use_proxy_proto=False,
            use_remote_address=use_remote_address,
            x_forwarded_proto_redirect=False,
            **kwargs
        )

    def setup(self, ir: 'IR', aconf: Config) -> bool:
        # We're interested in the 'ambassador' module from the Config, if any...
        amod = aconf.get_module("ambassador")

        # Is there a TLS module in the Ambassador module?
        if amod:
            self.sourced_by(amod)
            self.referenced_by(amod)

            amod_tls = amod.get('tls', None)

            if amod_tls:
                # XXX What a hack. IRAmbassadorTLS.from_resource() should be able to make
                # this painless.
                new_args = dict(amod_tls)
                new_rkey = new_args.pop('rkey', amod.rkey)
                new_kind = new_args.pop('kind', 'Module')
                new_name = new_args.pop('name', 'tls-from-ambassador-module')
                new_location = new_args.pop('location', amod.location)

                # Overwrite any existing TLS module.
                ir.tls_module = IRAmbassadorTLS(ir, aconf,
                                                rkey=new_rkey,
                                                kind=new_kind,
                                                name=new_name,
                                                location=new_location,
                                                **new_args)

                # ir.logger.debug("IRAmbassador saving TLS module: %s" % ir.tls_module.as_json())

        if ir.tls_module:
            self.logger.debug("final TLS module: %s" % ir.tls_module.as_json())

            # Stash a sane rkey and location for contexts we create.
            ctx_rkey = ir.tls_module.get('rkey', self.rkey)
            ctx_location = ir.tls_module.get('location', self.location)

            # The TLS module 'server' and 'client' blocks are actually a _single_ TLSContext
            # to Ambassador.

            server = ir.tls_module.pop('server', None)
            client = ir.tls_module.pop('client', None)

            if server and server.get('enabled', True):
                # We have a server half. Excellent.

                ctx = IRTLSContext.from_legacy(ir, 'server', ctx_rkey, ctx_location,
                                               cert=server, termination=True, validation_ca=client)

                if ctx.is_active():
                    ir.save_tls_context(ctx)

            # Other blocks in the TLS module weren't ever really documented, so I seriously doubt
            # that they're a factor... but, weirdly, we have a test for them...

            for legacy_name, legacy_ctx in ir.tls_module.as_dict().items():
                if (legacy_name.startswith('_') or
                    (legacy_name == 'name') or
                    (legacy_name == 'location') or
                    (legacy_name == 'kind') or
                    (legacy_name == 'enabled')):
                    continue

                ctx = IRTLSContext.from_legacy(ir, legacy_name, ctx_rkey, ctx_location,
                                               cert=legacy_ctx, termination=False, validation_ca=None)

                if ctx.is_active():
                    ir.save_tls_context(ctx)

        # Finally, check TLSContext resources to see if we should enable TLS termination.
        for ctx in ir.get_tls_contexts():
            if ctx.get('hosts', None):
                # This is a termination context
                self.logger.debug("TLSContext %s is a termination context, enabling TLS termination" % ctx.name)
                self.service_port = 443

                if ctx.get('ca_cert', None):
                    # Client-side TLS is enabled.
                    self.logger.debug("TLSContext %s enables client certs!" % ctx.name)

        # After that, check for port definitions, probes, etc., and copy them in
        # as we find them.
        for key in IRAmbassador.AModTransparentKeys:
            if amod and (key in amod):
                # Yes. It overrides the default.
                self[key] = amod[key]

        # If we don't have a default label domain, force it to 'ambassador'.
        if not self.get('default_label_domain'):
            self.default_label_domain = 'ambassador'

        # Likewise, if we have no default labels, force an empty dict (it makes life easier
        # on other modules).
        if not self.get('default_labels'):
            self.default_labels: Dict[str, Any] = {}

        # Next up: diag port & services.
        diag_port = aconf.module_lookup('ambassador', 'diag_port', 8877)
        diag_service = "127.0.0.1:%d" % diag_port

        for name, cur, dflt in [
            ("liveness",    self.liveness_probe,  IRAmbassador.default_liveness_probe),
            ("readiness",   self.readiness_probe, IRAmbassador.default_readiness_probe),
            ("diagnostics", self.diagnostics,     IRAmbassador.default_diagnostics)
        ]:
            if cur and cur.get("enabled", False):
                if not cur.get('prefix', None):
                    cur['prefix'] = dflt['prefix']

                if not cur.get('rewrite', None):
                    cur['rewrite'] = dflt['rewrite']

                if not cur.get('service', None):
                    cur['service'] = diag_service

<<<<<<< HEAD
        if amod and ('enable_grpc_http11_bridge' in amod):
            self.grpc_http11_bridge = IRFilter(ir=ir, aconf=aconf,
                                               kind='ir.grpc_http1_bridge',
                                               name='grpc_http1_bridge',
                                               config=dict())
            self.grpc_http11_bridge.sourced_by(amod)
            ir.save_filter(self.grpc_http11_bridge)
=======
        if amod and ('enable_grpc_web' in amod):
            self.grpc_web = IRFilter(ir=ir, aconf=aconf, kind='ir.grpc_web', name='grpc_web', config=dict())
            self.grpc_web.sourced_by(amod)
            ir.save_filter(self.grpc_web)
>>>>>>> ca08a950

         # Buffer.
        if amod and ('buffer' in amod):
            self.buffer = IRBuffer(ir=ir, aconf=aconf, location=self.location, **amod.buffer)

            if self.buffer:
                ir.save_filter(self.buffer)
            else:
                return False

        # Finally, default CORS stuff.
        if amod and ('cors' in amod):
            self.cors = IRCORS(ir=ir, aconf=aconf, location=self.location, **amod.cors)

            if self.cors:
                self.cors.referenced_by(self)
            else:
                return False

        return True

    def add_mappings(self, ir: 'IR', aconf: Config):
        for name, cur in [
            ( "liveness",    self.liveness_probe ),
            ( "readiness",   self.readiness_probe ),
            ( "diagnostics", self.diagnostics )
        ]:
            if cur and cur.get("enabled", False):
                name = "internal_%s_probe_mapping" % name

                mapping = IRHTTPMapping(ir, aconf, rkey=self.rkey, name=name, location=self.location,
                                        timeout_ms=10000, **cur)
                mapping.referenced_by(self)
                ir.add_mapping(aconf, mapping)

    def get_default_label_domain(self) -> str:
        return self.default_label_domain

    def get_default_labels(self, domain: Optional[str]=None) -> Optional[List]:
        if not domain:
            domain = self.get_default_label_domain()

        domain_info = self.default_labels.get(domain, {})

        self.logger.debug("default_labels info for %s: %s" % (domain, domain_info))

        return domain_info.get('defaults')

    def get_default_label_prefix(self, domain: Optional[str]=None) -> Optional[List]:
        if not domain:
            domain = self.get_default_label_domain()

        domain_info = self.default_labels.get(domain, {})
        return domain_info.get('label_prefix')
<|MERGE_RESOLUTION|>--- conflicted
+++ resolved
@@ -195,7 +195,6 @@
                 if not cur.get('service', None):
                     cur['service'] = diag_service
 
-<<<<<<< HEAD
         if amod and ('enable_grpc_http11_bridge' in amod):
             self.grpc_http11_bridge = IRFilter(ir=ir, aconf=aconf,
                                                kind='ir.grpc_http1_bridge',
@@ -203,12 +202,11 @@
                                                config=dict())
             self.grpc_http11_bridge.sourced_by(amod)
             ir.save_filter(self.grpc_http11_bridge)
-=======
+            
         if amod and ('enable_grpc_web' in amod):
             self.grpc_web = IRFilter(ir=ir, aconf=aconf, kind='ir.grpc_web', name='grpc_web', config=dict())
             self.grpc_web.sourced_by(amod)
             ir.save_filter(self.grpc_web)
->>>>>>> ca08a950
 
          # Buffer.
         if amod and ('buffer' in amod):
