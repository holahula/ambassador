--- conflicted
+++ resolved
@@ -1,7 +1,3 @@
-<<<<<<< HEAD
-version: 0.53.1
-=======
 version: 0.60.0
->>>>>>> 7600fc8e
 aproVersion: 0.4.0
 qotmVersion: 1.7